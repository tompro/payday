use std::collections::HashMap;

use async_trait::async_trait;
use bitcoin::{hex::DisplayHex, Address, Network};
use tracing::error;

use crate::to_address;
use fedimint_tonic_lnd::{
    lnrpc::{GetTransactionsRequest, InvoiceSubscription, Transaction},
    Client,
};
use lightning_invoice::Bolt11Invoice;
use payday_core::{
    api::{
        lightining_api::{
            ChannelBalance, GetLightningBalanceApi, LightningInvoiceApi, LightningPaymentApi,
            LightningTransaction, LightningTransactionEvent, LightningTransactionStreamApi,
            LnInvoice, NodeBalance,
        },
        on_chain_api::{
            GetOnChainBalanceApi, OnChainBalance, OnChainInvoiceApi, OnChainPaymentApi,
            OnChainPaymentResult, OnChainTransaction, OnChainTransactionApi,
            OnChainTransactionEvent, OnChainTransactionStreamApi,
        },
    },
    payment::amount::Amount,
    Error, Result,
};
use tokio::{sync::mpsc::Sender, task::JoinHandle};
use tokio_stream::StreamExt;

use crate::wrapper::LndRpcWrapper;

// The numeric state that LND indicates a settled invoice with.
const LND_SETTLED: i32 = 1;

#[derive(Clone)]
pub struct Lnd {
    client: LndRpcWrapper,
    pub(super) node_id: String,
    network: Network,
}

impl Lnd {
    pub async fn new(config: LndConfig) -> Result<Self> {
        let client = LndRpcWrapper::new(config.clone()).await?;
        let node_id = config.node_id();
        let network = config.network();
        Ok(Self {
            client,
            node_id,
            network,
        })
    }
}

#[async_trait]
impl GetOnChainBalanceApi for Lnd {
    async fn get_onchain_balance(&self) -> Result<OnChainBalance> {
        let res = self.client.get_onchain_balance().await?;
        Ok(OnChainBalance {
            total_balance: to_amount(res.total_balance),
            unconfirmed_balance: to_amount(res.unconfirmed_balance),
            confirmed_balance: to_amount(res.confirmed_balance),
        })
    }
}

#[async_trait]
impl GetLightningBalanceApi for Lnd {
    async fn get_channel_balance(&self) -> Result<ChannelBalance> {
        let res = self.client.get_channel_balance().await?;

        Ok(ChannelBalance {
            local_balance: res
                .local_balance
                .map(|a| Amount::sats(a.sat))
                .get_or_insert(Amount::sats(0))
                .to_owned(),
            remote_balance: res
                .remote_balance
                .map(|a| Amount::sats(a.sat))
                .get_or_insert(Amount::sats(0))
                .to_owned(),
        })
    }

    async fn get_balances(&self) -> Result<NodeBalance> {
        let onchain = self.get_onchain_balance().await?;
        let channel = self.get_channel_balance().await?;
        Ok(NodeBalance { onchain, channel })
    }
}

#[async_trait]
impl OnChainInvoiceApi for Lnd {
    async fn new_address(&self) -> Result<Address> {
        self.client.new_address().await
    }
}

#[async_trait]
impl LightningInvoiceApi for Lnd {
    async fn create_ln_invoice(
        &self,
        amount: Amount,
        memo: Option<String>,
        ttl: Option<i64>,
    ) -> Result<LnInvoice> {
        let amount = bitcoin::Amount::from_sat(amount.cent_amount);
        let invoice = self.client.create_invoice(amount, memo, ttl).await?;
        Ok(invoice)
    }
}

#[async_trait]
impl OnChainPaymentApi for Lnd {
    fn validate_address(&self, address: &str) -> Result<Address> {
        to_address(address, self.network)
    }

    async fn estimate_fee(
        &self,
        target_conf: i32,
        outputs: HashMap<String, bitcoin::Amount>,
    ) -> Result<bitcoin::Amount> {
        let out = outputs
            .iter()
            .map(|p| (p.0.to_owned(), p.1.to_sat() as i64))
            .collect();
        let fee = self.client.estimate_fee(target_conf, out).await?;
        Ok(fee)
    }

    async fn send(
        &self,
        amount: bitcoin::Amount,
        address: String,
        sats_per_vbyte: bitcoin::Amount,
    ) -> Result<OnChainPaymentResult> {
        let tx_id = self
            .client
            .send_coins(amount, &address, sats_per_vbyte)
            .await?;

        Ok(OnChainPaymentResult {
            tx_id,
            amounts: HashMap::from([(address.to_owned(), amount.to_owned())]),
            fee: sats_per_vbyte,
        })
    }

    async fn batch_send(
        &self,
        outputs: HashMap<String, bitcoin::Amount>,
        sats_per_vbyte: bitcoin::Amount,
    ) -> Result<OnChainPaymentResult> {
        let out = outputs
            .iter()
            .flat_map(|(k, v)| {
                to_address(k, self.network)
                    .ok()
                    .map(|a| (a, v.to_sat() as i64))
            })
            .collect();
        let tx_id = self.client.batch_send(out, sats_per_vbyte).await?;
        Ok(OnChainPaymentResult {
            tx_id,
            amounts: outputs
                .iter()
                .map(|(k, v)| (k.to_string(), v.to_owned()))
                .collect(),
            fee: sats_per_vbyte,
        })
    }
}

#[async_trait]
impl LightningPaymentApi for Lnd {
    async fn pay_to_node_pub_key(&self, pub_key: String, amount: Amount) -> Result<()> {
        let amt = bitcoin::Amount::from_sat(amount.cent_amount);
        self.client
            .pay_to_node_id(pub_key.parse()?, amt, None)
            .await?;
        Ok(())
    }

    async fn pay_invoice(&self, invoice: Bolt11Invoice) -> Result<()> {
        self.client.pay_invoice(invoice, None, None).await?;
        Ok(())
    }
}

#[async_trait]
impl OnChainTransactionApi for Lnd {
    async fn get_onchain_transactions(
        &self,
        start_height: i32,
        end_height: i32,
    ) -> Result<Vec<OnChainTransactionEvent>> {
        let result = self
            .client
            .get_transactions(start_height, end_height)
            .await?
            .iter()
            .flat_map(|tx| to_on_chain_events(tx, self.network, &self.node_id))
            .flatten()
            .collect();
        Ok(result)
    }
}

#[derive(Debug, Clone)]
pub enum LndConfig {
    /// with custom cert file and macaroon binary file
    CertPath {
        node_id: String,
        address: String,
        cert_path: String,
        macaroon_file: String,
        network: Network,
    },
    /// with root cert and macaroon string
    RootCert {
        node_id: String,
        address: String,
        macaroon: String,
        network: Network,
    },
}

impl LndConfig {
    pub fn network(&self) -> Network {
        match self {
            LndConfig::CertPath { network, .. } => *network,
            LndConfig::RootCert { network, .. } => *network,
        }
    }

    pub fn node_id(&self) -> String {
        match self {
            LndConfig::CertPath { node_id, .. } => node_id.to_owned(),
            LndConfig::RootCert { node_id, .. } => node_id.to_owned(),
        }
    }

    pub fn address(&self) -> String {
        match self {
            LndConfig::CertPath { address, .. } => address.to_owned(),
            LndConfig::RootCert { address, .. } => address.to_owned(),
        }
    }
}

pub struct LndPaymentEventStream {
    config: LndConfig,
}

impl LndPaymentEventStream {
    pub fn new(config: LndConfig) -> Self {
        Self { config }
    }

    /// does fetch potential missing events from the current start_height
    async fn start_subscription(&self, start_height: u64) -> Result<Vec<OnChainTransactionEvent>> {
        let lnd = Lnd::new(self.config.clone()).await?;
        let events = lnd
            .get_onchain_transactions(start_height as i32, -1)
            .await?;
        Ok(events)
    }
}

#[async_trait]
impl OnChainTransactionStreamApi for LndPaymentEventStream {
    fn node_id(&self) -> String {
        self.config.node_id.to_owned()
    }
    async fn subscribe_on_chain_transactions(
        &self,
        sender: Sender<OnChainTransactionEvent>,
        start_height: Option<u64>,
    ) -> Result<JoinHandle<()>> {
        let config = self.config.clone();
        let start_events = self
            .start_subscription(start_height.unwrap_or_default())
            .await
            .ok()
            .unwrap_or(vec![]);

        // catch up to from start height to now
        for event in start_events {
            if let Err(e) = sender.send(event).await {
                println!(
                    "Failed to send historic on chain transaction event: {:?}",
                    e
                );
            }
        }
        let handle = tokio::spawn(async move {
            let sender = sender.clone();
<<<<<<< HEAD
            let network = config.network();
            let node_id = config.node_id();
            if let Ok(mut lnd) = create_client(config.clone()).await {
                let mut stream = lnd
                    .lightning()
                    .subscribe_transactions(GetTransactionsRequest::default())
                    .await
                    .expect("Failed to subscribe to LND on-chain transaction events")
                    .into_inner()
                    .filter(|tx| tx.is_ok())
                    .map(|tx| tx.unwrap());

                while let Some(event) = stream.next().await {
                    if let Ok(events) = to_on_chain_events(&event, network, &node_id) {
                        for event in events {
                            if let Err(e) = sender.send(event).await {
                                println!("Failed to send on chain transaction event: {:?}", e);
                            }
=======
            let mut lnd: Client = fedimint_tonic_lnd::connect(
                config.address.to_string(),
                config.cert_path.to_string(),
                config.macaroon_file.to_string(),
            )
            .await
            .expect("Failed to connect to LND on-chain transaction stream");

            let mut stream = lnd
                .lightning()
                .subscribe_transactions(GetTransactionsRequest::default())
                .await
                .expect("Failed to subscribe to LND on-chain transaction events")
                .into_inner()
                .filter(|tx| tx.is_ok())
                .map(|tx| tx.unwrap());

            while let Some(event) = stream.next().await {
                if let Ok(events) = to_on_chain_events(&event, config.network, &config.node_id) {
                    for event in events {
                        if let Err(e) = sender.send(event).await {
                            println!("Failed to send on chain transaction event: {}", e);
>>>>>>> 4db90cca
                        }
                    }
                }
            } else {
                error!(
                    "Failed to connect to LND {} {}",
                    config.node_id(),
                    config.address()
                );
            }
        });
        Ok(handle)
    }
}

#[async_trait]
impl LightningTransactionStreamApi for LndPaymentEventStream {
    async fn subscribe_lightning_transactions(
        &self,
        sender: Sender<LightningTransactionEvent>,
        settle_index: Option<u64>,
    ) -> Result<JoinHandle<()>> {
        let config = self.config.clone();

        let handle = tokio::spawn(async move {
            let sender = sender.clone();
            if let Ok(mut lnd) = create_client(config.clone()).await {
                let mut stream = lnd
                    .lightning()
                    .subscribe_invoices(InvoiceSubscription {
                        settle_index: settle_index.unwrap_or_default(),
                        ..Default::default()
                    })
                    .await
                    .expect("Failed to subscribe to LND lightning transaction events")
                    .into_inner()
                    .filter_map(|tx| tx.ok());

                while let Some(event) = stream.next().await {
                    if event.state == LND_SETTLED {
                        if let Ok(event) = to_lightning_event(event, &config.node_id()) {
                            if let Err(e) = sender.send(event).await {
                                println!("Failed to send lightning transaction event: {:?}", e);
                            }
                        }
                    }
                }
            } else {
                error!(
                    "Failed to connect to LND {} {}",
                    config.node_id(),
                    config.address()
                );
            }
        });
        Ok(handle)
    }
}

fn to_lightning_event(
    event: fedimint_tonic_lnd::lnrpc::Invoice,
    node_id: &str,
) -> Result<LightningTransactionEvent> {
    Ok(LightningTransactionEvent::Settled(LightningTransaction {
        node_id: node_id.to_owned(),
        r_hash: event.r_hash.to_lower_hex_string(),
        invoice: event.payment_request.to_owned(),
        amount: Amount::sats(event.value as u64),
        amount_paid: Amount::sats(event.amt_paid_sat as u64),
        settle_index: event.settle_index,
    }))
}

/// Converts a satoshi amount to an Amount
fn to_amount(sats: i64) -> bitcoin::Amount {
    if sats < 0 {
        bitcoin::Amount::ZERO
    } else {
        bitcoin::Amount::from_sat(sats.unsigned_abs())
    }
}

/// Converts a Transaction to a list of OnChainTransactionEvents.
fn to_on_chain_events(
    tx: &Transaction,
    chain: Network,
    node_id: &str,
) -> Result<Vec<OnChainTransactionEvent>> {
    let received = tx.amount > 0;
    let confirmed = tx.num_confirmations > 0;

    let res = tx
        .output_details
        .iter()
        .filter(|d| {
            if received {
                d.is_our_address
            } else {
                !d.is_our_address
            }
        })
        .flat_map(|d| {
            let address = to_address(&d.address, chain);
            if let Ok(address) = address {
                let payload = OnChainTransaction {
                    tx_id: tx.tx_hash.to_owned(),
                    block_height: tx.block_height,
                    node_id: node_id.to_owned(),
                    confirmations: tx.num_confirmations,
                    amount: bitcoin::Amount::from_sat(tx.amount.unsigned_abs()),
                    address,
                };

                match (confirmed, received) {
                    (true, true) => Some(OnChainTransactionEvent::ReceivedConfirmed(payload)),
                    (true, false) => Some(OnChainTransactionEvent::SentConfirmed(payload)),
                    (false, true) => Some(OnChainTransactionEvent::ReceivedUnconfirmed(payload)),
                    (false, false) => Some(OnChainTransactionEvent::SentUnconfirmed(payload)),
                }
            } else {
                None
            }
        })
        .collect();
    Ok(res)
}

pub(crate) async fn create_client(config: LndConfig) -> Result<Client> {
    let lnd: Client = match config {
        LndConfig::RootCert {
            address, macaroon, ..
        } => fedimint_tonic_lnd::connect_root(address.to_string(), macaroon.to_string())
            .await
            .map_err(|e| Error::NodeConnectError(e.to_string()))?,
        LndConfig::CertPath {
            address,
            cert_path,
            macaroon_file,
            ..
        } => fedimint_tonic_lnd::connect(
            address.to_string(),
            cert_path.to_string(),
            macaroon_file.to_string(),
        )
        .await
        .map_err(|e| Error::NodeConnectError(e.to_string()))?,
    };
    Ok(lnd)
}<|MERGE_RESOLUTION|>--- conflicted
+++ resolved
@@ -254,11 +254,13 @@
 
 pub struct LndPaymentEventStream {
     config: LndConfig,
+    node_id: String,
 }
 
 impl LndPaymentEventStream {
     pub fn new(config: LndConfig) -> Self {
-        Self { config }
+        let node_id = config.node_id();
+        Self { config, node_id }
     }
 
     /// does fetch potential missing events from the current start_height
@@ -274,7 +276,7 @@
 #[async_trait]
 impl OnChainTransactionStreamApi for LndPaymentEventStream {
     fn node_id(&self) -> String {
-        self.config.node_id.to_owned()
+        self.node_id.to_owned()
     }
     async fn subscribe_on_chain_transactions(
         &self,
@@ -299,7 +301,6 @@
         }
         let handle = tokio::spawn(async move {
             let sender = sender.clone();
-<<<<<<< HEAD
             let network = config.network();
             let node_id = config.node_id();
             if let Ok(mut lnd) = create_client(config.clone()).await {
@@ -316,32 +317,8 @@
                     if let Ok(events) = to_on_chain_events(&event, network, &node_id) {
                         for event in events {
                             if let Err(e) = sender.send(event).await {
-                                println!("Failed to send on chain transaction event: {:?}", e);
+                                error!("Failed to send on chain transaction event: {:?}", e);
                             }
-=======
-            let mut lnd: Client = fedimint_tonic_lnd::connect(
-                config.address.to_string(),
-                config.cert_path.to_string(),
-                config.macaroon_file.to_string(),
-            )
-            .await
-            .expect("Failed to connect to LND on-chain transaction stream");
-
-            let mut stream = lnd
-                .lightning()
-                .subscribe_transactions(GetTransactionsRequest::default())
-                .await
-                .expect("Failed to subscribe to LND on-chain transaction events")
-                .into_inner()
-                .filter(|tx| tx.is_ok())
-                .map(|tx| tx.unwrap());
-
-            while let Some(event) = stream.next().await {
-                if let Ok(events) = to_on_chain_events(&event, config.network, &config.node_id) {
-                    for event in events {
-                        if let Err(e) = sender.send(event).await {
-                            println!("Failed to send on chain transaction event: {}", e);
->>>>>>> 4db90cca
                         }
                     }
                 }
@@ -475,7 +452,7 @@
             address, macaroon, ..
         } => fedimint_tonic_lnd::connect_root(address.to_string(), macaroon.to_string())
             .await
-            .map_err(|e| Error::NodeConnectError(e.to_string()))?,
+            .map_err(|e| Error::NodeConnect(e.to_string()))?,
         LndConfig::CertPath {
             address,
             cert_path,
@@ -487,7 +464,7 @@
             macaroon_file.to_string(),
         )
         .await
-        .map_err(|e| Error::NodeConnectError(e.to_string()))?,
+        .map_err(|e| Error::NodeConnect(e.to_string()))?,
     };
     Ok(lnd)
 }